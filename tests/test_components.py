--- conflicted
+++ resolved
@@ -1,21 +1,14 @@
 import sys, os, pytest
+import networkx as nx
 
-import networkx as nx
-<<<<<<< HEAD
-from network import Network, NodeWeightGenerator, EdgeWeightGenerator
-from message import Message
-from protocols import BroadcastProtocol, DandelionProtocol, DandelionPlusPlusProtocol
-from adversary import Adversary, DandelionAdversary
-=======
 from ethp2psim.network import Network, NodeWeightGenerator, EdgeWeightGenerator
 from ethp2psim.message import Message
 from ethp2psim.protocols import (
-    BroadcastProtocol,
-    DandelionProtocol,
-    DandelionPlusPlusProtocol,
+    BroadcastProtocol, 
+    DandelionProtocol, 
+    DandelionPlusPlusProtocol
 )
-from ethp2psim.adversary import Adversary
->>>>>>> 56e861e2
+from ethp2psim.adversary import Adversary, DandelionAdversary
 
 SEED = 43
 G = nx.Graph()
@@ -175,7 +168,6 @@
     assert ratio == 1.0
 """
 
-
 def test_dandelion_pp_single_message():
     H = nx.complete_graph(10)
     net = Network(
